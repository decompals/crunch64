--- conflicted
+++ resolved
@@ -7,11 +7,10 @@
 
 ## [Unreleased]
 
-<<<<<<< HEAD
 ### Added
 
 - Add support to the vpk0 format, courtesy of (tehzz)[https://github.com/tehzz/vpk0].
-=======
+
 ## [0.5.4] - 2024-12-15
 
 ### Fixed
@@ -40,7 +39,6 @@
 
 - Python 3.9 or later is now required.
   - Mainly due to not being able to automatically check and build for older versions in CI.
->>>>>>> d1fa095d
 
 ## [0.5.1] - 2024-07-25
 
